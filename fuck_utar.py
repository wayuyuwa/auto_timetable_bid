import os
import json
from time import sleep

from selenium import webdriver
from selenium.webdriver.common.alert import Alert
from selenium.webdriver.common.by import By
from selenium.webdriver.common.keys import Keys
from selenium.webdriver.support.ui import WebDriverWait
from selenium.webdriver.support import expected_conditions as EC
from selenium.common.exceptions import TimeoutException, NoSuchElementException, UnexpectedAlertPresentException

from config import *
import Course
import fuck_kaptcha
import TTAP_reader

# Wait time for page loading
WAIT_TIME_VELI_SHORT = 0.5 # short short wait time
WAIT_TIME_SHORT = 3   #  3 seconds short waiting
WAIT_TIME_LONG  = 10  # 10 seconds long waiting

# Global constant variable, URLs
URL = "https://unitreg.utar.edu.my/portal/courseRegStu"
LOGIN_URL = URL + "/login.jsp"
REGISTER_URL = URL + "/registration/studentRegistrationSurvey.jsp"
REGISTER_COURSE_URL = URL + "/registration/registerUnitSurvey.jsp"

def sessionExpired(driver: webdriver):
    return bool(driver.find_elements(By.XPATH, "//*[contains(text(), 'Session Expired')]"))

# The function try to login the system if cookies are stored before
def tryLoginWithCookies(driver: webdriver):

    # If cookies.txt does not exist in current directory
    if not os.path.isfile("cookies.txt"):
        # Just back to the login page to login again
        return False

    # Open the file and read out all the cookies
    with open("cookies.txt", "r") as file:
        cookies = json.load(file)
        # Go to an 404 page to ensure cookies are set for the same site
        driver.get(URL+"/fuckyouutar")
        driver.delete_all_cookies()
        # Set cookies!
        for cookie in cookies:
            driver.add_cookie(cookie)
    # Go to the register url to see if login successful (The cookies may expired)
    driver.get(REGISTER_URL)
<<<<<<< HEAD
    expired = sessionExpired(driver)
    if expired:
        return False
=======
    try:
        expired = bool(driver.find_elements(
            By.XPATH, "//*[contains(text(), 'Session Expired')]"
        ))
    finally:
        if expired:
            return False
>>>>>>> c3d2fd97
    
    return True
        
def login(driver: webdriver):
    # Say my appreciation to UTAR
    print("Fuck you UTAR!")
    print("Trying to login...")

    if not STUDENT_ID or not PASSWORD:
        raise Exception(
            "Student ID or password is not set! " \
            "Please refer to the guide in " \
            "https://github.com/Chin-Wai-Yee/auto_timetable_bid to set it"
        )

    # Go to login page
    driver.get(LOGIN_URL)

    # Wait for the page to be loaded
    try:
        WebDriverWait(driver, WAIT_TIME_SHORT).until(
            EC.presence_of_element_located((By.CSS_SELECTOR, "form[name=frmParam]"))
        )
    except TimeoutException:
        driver.refresh()
        return False

    # Locate the input fields
    try:
        student_id_input = driver.find_element(By.CSS_SELECTOR, "input[name=reqFregkey]")
        password_input = driver.find_element(By.CSS_SELECTOR, "input[name=reqPassword]")
        kaptcha_input = driver.find_element(By.CSS_SELECTOR, "input[name=kaptchafield]")
    except NoSuchElementException:
        print("Element not found")
        return False

    # Solve kaptcha
    try:
        kaptcha_img = driver.find_element(
            # This XPATH find:
            # XPATH                    MEANING
            # //                       the element shall locate at anywhere
            # input                    the element shall be an input
            # [@name='kaptchafield']   the name attribute shall have the name "kaptchafield"
            # /..                      go to its parent
            # /img[i]                  and get the first img child
            By.XPATH, "//input[@name='kaptchafield']/../img[1]"
        ).screenshot_as_png
    except NoSuchElementException:
        print("Kaptcha not found")
        return False

    kaptcha_pass = fuck_kaptcha.getKaptchaText(kaptcha_img)

    # Enter all infomation and press enter
    student_id_input.send_keys(STUDENT_ID)
    password_input.send_keys(PASSWORD)
    kaptcha_input.send_keys(kaptcha_pass)
    kaptcha_input.send_keys(Keys.RETURN)

    # Wait to see if user successfully logged in
    try:
        WebDriverWait(driver, WAIT_TIME_VELI_SHORT).until(
            EC.presence_of_element_located((By.XPATH, "//span[contains(text(), 'Log Out')]"))
        )
    except TimeoutException:
        try:
            alert = driver.find_element(By.CLASS_NAME, "red").text
        finally:
            if "Invalid Student ID or Password" in alert:
                raise Exception(
                    "Your student ID or password is invalid"
                )
            return False
    
    print("We are in!")
    return True

def storeCookies(driver: webdriver):
    cookies = driver.get_cookies()
    with open("cookies.txt", "w+") as file:
        json.dump(cookies, file)
        print("Cookies saved")

def regsiterCourse(driver: webdriver, course: Course):

    # Testing only
    # driver.get("file:///C:/Users/yee05/Application/fuck_utar/utar/unitreg_shit/myUTAR%20-%20The%20Universiti%20Tunku%20Abdul%20Rahman%20Web%20Portal.html")
    driver.get(REGISTER_COURSE_URL)

    # wait for the page to be loaded
    try:
        WebDriverWait(driver, WAIT_TIME_SHORT).until(
            EC.presence_of_element_located((By.CSS_SELECTOR, "table#tblGrid"))
        )
    except TimeoutException:
        if sessionExpired(driver):
            login(driver)
        return False
    
    # ========================================== #
    #           View course timetable            #
    # ========================================== #
    
    # Locate input field for course code and "View" button
    try:
        course_input = driver.find_element(By.CSS_SELECTOR, "input#reqUnit[name=reqUnit]")
    except NoSuchElementException:
        print("Element not found in register course...")
        return False

    # Enter course code and click "View"
    print(f"Registering course {course.code} - {course.name}...")
    course_input.send_keys(course.code)
    course_input.send_keys(Keys.RETURN)

    # ========================================== #
    #    Select course according to timetable    #
    # ========================================== #

    # wait for the timetable to be loaded
    try:
        WebDriverWait(driver, WAIT_TIME_SHORT).until(
            EC.presence_of_element_located((By.CSS_SELECTOR, "form[name=frmSummary]"))
        )
    except TimeoutException:
        driver.refresh()
        return False
    
    try:
        timetable = driver.find_elements(By.CSS_SELECTOR, "form[name=frmSummary] tr:nth-child(n+3):has(input)")
        submit_btn = timetable.pop().find_element(By.CSS_SELECTOR, "input[name=Submit]")
    except NoSuchElementException:
        print("Element not found in register course...")
        return False

    max_slots = len(course.slots)
    # To select the slot with highest priority
    slot_priority = {
        "L": 99,
        "T": 99,
        "P": 99
    }
    # loop through the timetable and select the course
    for row in timetable:
        try:
            class_type = row.find_element(By.CSS_SELECTOR, "td:nth-child(2)").text
            class_slot = int(row.find_element(By.CSS_SELECTOR, "td:nth-child(3)").text)
        except NoSuchElementException:
            print("Element not found in register course...")
            return False

        # Check if the class type and slot is in the list
        class_slots = course.slots.get(class_type)
        if class_slots != None and class_slot in class_slots:
            try:
                row.find_element(By.CSS_SELECTOR, "input[type=checkbox]").click()
            except NoSuchElementException:
                print("Holly shit you are late for this slot!")
            else:
                max_slots -= 1

        if max_slots == 0:
            break
    
    if max_slots > 0:
        print("Shit, no available slots!")
        driver.get(REGISTER_URL)
        return True

    submit_btn.click()

    try:
        WebDriverWait(driver, WAIT_TIME_VELI_SHORT).until(
            (EC.alert_is_present())
        )
    except TimeoutException:
        print("Registered!")
        return True

    alert = Alert(driver)
    if "please select a valid class combination" in alert.text:
        print("Something when wrong when selecting...")
        print("Will retry in this case")
        return False
    elif "the time of selected units are clashed with the other registered units" in alert.text:
        print("Invalid timetable! Please check again!")
        return True
    elif "your schedule has exceeded the maximum number of credit hours allowed":
        print("Maximum credit hours reached! You so hardworking meh? No lah")
        return True

    print("Should be okay here")
    return True

def registerCourses(driver: webdriver, courses: list[Course.Course]):

    driver.get(REGISTER_URL)

    # Testing
    # driver.get("file:///C:/Users/yee05/Application/fuck_utar/utar/unitreg_shit/myUTAR%20-%20The%20Universiti%20Tunku%20Abdul%20Rahman%20Web%20Portal_register.html")

    # wait for the page to be loaded
    try:
        WebDriverWait(driver, WAIT_TIME_SHORT).until(
            EC.presence_of_element_located((By.CSS_SELECTOR, "table#tblGrid"))
        )
    except TimeoutException:
        if sessionExpired(driver):
            login(driver)
        return False
    
    # Loop the courses list and register each course
    for course in courses:
        loop = True
        while loop:
            try:
                WebDriverWait(driver, WAIT_TIME_VELI_SHORT).until(
                    EC.presence_of_element_located((By.CSS_SELECTOR, "input[name=Register]"))
                )
            except TimeoutException:
                print("Shit the registration is not open yet!")
                print("Try to relogin...")
                while not login(driver):
                    print("Can't login, retrying...")
                driver.get(REGISTER_URL)
            except UnexpectedAlertPresentException:
                print("Why the fuck there is an alert!?")
                continue
            
            # locate the "Register" button
            try:
                register_btn = driver.find_element(By.CSS_SELECTOR, "input[name=Register]")
            except NoSuchElementException:
                print("weird, someting when wrong...")
                continue
            # Click click
            register_btn.click()

            print("Biding course...")
            if regsiterCourse(driver, course):
                loop = False

    print("Done!")

    return True

# Create a new instance of the Firefox driver
if __name__ == "__main__":
    
    drivers = webdriver.Chrome()

    logged_in = tryLoginWithCookies(drivers)

    if not logged_in:
        while(not login(drivers)):
            print("Oh shit! Failed to login! UTAR sucks!")
            print("No worry lets try again!")

    print("Storing cookies...yum yum yum")
    storeCookies(drivers)

    drivers.get(REGISTER_URL)

    courses = TTAP_reader.readTimetable(FILENAME)

    while(not registerCourses(drivers, courses)):
        print("Trying to register courses...")

    # Dunno what to do so wait for 10 seconds
    sleep(10)

    # Close the driver
    drivers.quit()<|MERGE_RESOLUTION|>--- conflicted
+++ resolved
@@ -48,19 +48,9 @@
             driver.add_cookie(cookie)
     # Go to the register url to see if login successful (The cookies may expired)
     driver.get(REGISTER_URL)
-<<<<<<< HEAD
     expired = sessionExpired(driver)
     if expired:
         return False
-=======
-    try:
-        expired = bool(driver.find_elements(
-            By.XPATH, "//*[contains(text(), 'Session Expired')]"
-        ))
-    finally:
-        if expired:
-            return False
->>>>>>> c3d2fd97
     
     return True
         
